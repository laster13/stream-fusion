--- conflicted
+++ resolved
@@ -161,15 +161,9 @@
             document.getElementById('debrid_api_key').value = data.debridKey;
             document.getElementById('sharewoodPasskey').value = data.sharewoodPasskey;
             document.getElementById('yggPasskey').value = data.yggPasskey;
-<<<<<<< HEAD
-            document.getElementById('yggUsername').value = data.yggUsername;
-            document.getElementById('yggPassword').value = data.yggPassword;
             // document.getElementById('service').value = data.service;
-=======
             // document.getElementById('yggUsername').value = data.yggUsername;
             // document.getElementById('yggPassword').value = data.yggPassword;
-            document.getElementById('service').value = data.service;
->>>>>>> e1c27a4b
             document.getElementById('exclusion-keywords').value = (data.exclusionKeywords || []).join(', ');
             document.getElementById('maxSize').value = data.maxSize;
             document.getElementById('resultsPerQuality').value = data.resultsPerQuality;
