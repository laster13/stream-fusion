--- conflicted
+++ resolved
@@ -1,10 +1,6 @@
 [tool.poetry]
 name = "stream-fusion"
-<<<<<<< HEAD
-version = "0.9.2"
-=======
-version = "0.9.0"
->>>>>>> 6b0737b8
+version = "0.9.3"
 description = "StreamFusion is an advanced plugin for Stremio that significantly enhances its streaming capabilities with debrid service."
 authors = ["LimeDrive <limecat@limedrive.eu>"]
 readme = "README.md"
